--- conflicted
+++ resolved
@@ -11,11 +11,8 @@
 #HOST, PORT = "130.225.87.191", 9999 #robertj
 #HOST, PORT = "130.225.86.242", 9999 #thomas
 #HOST, PORT = "130.225.87.226", 9999 #robertj
-<<<<<<< HEAD
-HOST, PORT = "rasppi04", 9999 #robertj
-=======
 HOST, PORT = "130.225.87.213", 9999 #rasppi04
->>>>>>> 9b8c31e9
+
 data = " ".join(sys.argv[1:])
 
 # SOCK_DGRAM is the socket type to use for UDP sockets
